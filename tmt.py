import argparse
import pathlib
import os
import shutil
import yaml

from internal.recipe_parser import parse_contest_data
from internal.utils import is_apport_active
from internal.formatting import Formatter
<<<<<<< HEAD
from internal.config import CheckerType, ProblemType, TMTConfig
from internal.context import TMTContext
from internal.paths import ProblemDirectoryHelper
from internal.step_generation import GenerationStep
from internal.step_validation import ValidationStep
from internal.outcome import EvaluationResult, ExecutionOutcome, eval_outcome_to_grade_outcome, eval_outcome_to_run_outcome
from internal.step_checker_icpc import ICPCCheckerStep


def init_tmt_root(script_root: str) -> TMTContext:
    """Initialize the root directory of tmt tasks."""

    context = TMTContext()

    tmt_root = pathlib.Path.cwd()
    while tmt_root != tmt_root.parent:
        if (tmt_root / ProblemDirectoryHelper.PROBLEM_YAML).exists():
            context.path = ProblemDirectoryHelper(str(tmt_root), script_root)
            with open(context.path.tmt_config, 'r') as file:
                problem_yaml = yaml.safe_load(file)
                context.config = TMTConfig(problem_yaml)
            return context
        tmt_root = tmt_root.parent

    raise FileNotFoundError(2,
                            f"No tmt root found in the directory hierarchy"
                            f"The directory must contain a {ProblemDirectoryHelper.PROBLEM_YAML} file.",
                            ProblemDirectoryHelper.PROBLEM_YAML)


def command_init(root_dir: pathlib.Path):
    """Initialize the given directory for tmt tasks."""

    if not root_dir.exists():
        raise FileNotFoundError(f"Directory {root_dir} does not exist.")
    if not root_dir.is_dir():
        raise NotADirectoryError(f"{root_dir} is not a directory.")
    if any(root_dir.iterdir()):
        raise ValueError(f"Directory {root_dir} is not empty.")

    raise NotImplementedError(
        "Directory initialization is not implemented yet.")
=======
from internal.context import CheckerType, TMTContext, find_problem_dir
from internal.outcome import ExecutionResult, ExecutionOutcome, eval_result_to_exec_result

from internal.steps.generation import GenerationStep
from internal.steps.validation import ValidationStep
from internal.steps.solution import SolutionStep, make_solution_step
from internal.steps.checker.icpc import ICPCCheckerStep
>>>>>>> 62c4613a


def command_gen(context: TMTContext, args):
    """Generate test cases in the given directory."""
    import hashlib
    import json

    formatter = Formatter()

    if args.verify_hash and not (os.path.exists(context.path.testcases_hashes) and os.path.isfile(context.path.testcases_hashes)):
        formatter.println(formatter.ANSI_RED,
                          "Testcase hashes does not exist. There is nothing to verify.",
                          formatter.ANSI_RESET)
        return

    # Compile generators, validators and solutions
    generation_step = GenerationStep(context)
    validation_step = ValidationStep(context)
<<<<<<< HEAD
    run_checker = (context.config.problem_type is ProblemType.BATCH and context.config.checker_type is not CheckerType.DEFAULT
                   and (context.config.check_forced_output or context.config.check_generated_output))
    if run_checker:
        checker_step = ICPCCheckerStep(context)

    model_solution_full_path = context.path.replace_with_solution(context.config.model_solution_path)
    solution_step = context.config.get_solution_step()(context=context,
                                                       is_generation=True,
                                                       submission_files=[model_solution_full_path])
=======
    # TODO: change type and model solution path accordin to setting
    model_solution_full_path = context.path.replace_with_solution(
        context.config.model_solution_path)


    solution_step: SolutionStep = make_solution_step(problem_type=context.config.problem_type,
                                                     context=context,
                                                     is_generation=True,
                                                     submission_files=[model_solution_full_path])
>>>>>>> 62c4613a

    context.path.clean_logs()
    os.makedirs(context.path.logs)
    os.makedirs(context.path.logs_generation, exist_ok=True)

    formatter.print("Generator   compile ")
    generation_step.prepare_sandbox()
    generation_compilation = generation_step.compile()
    formatter.print_compile_string_with_exit(generation_compilation)

    formatter.print("Validator   compile ")
    validation_step.prepare_sandbox()
    validation_compilation = validation_step.compile()
    formatter.print_compile_string_with_exit(validation_compilation)

    formatter.print("Solution    compile ")
    solution_step.prepare_sandbox()
    formatter.print_compile_string_with_exit(solution_step.compile_solution())

    if solution_step.has_interactor():
        formatter.print("Interactor  compile ")
        formatter.print_compile_string_with_exit(
            solution_step.compile_interactor())

    if solution_step.has_manager():
        formatter.print("Manager     compile ")
        formatter.print_compile_string_with_exit(
            solution_step.compile_manager())

<<<<<<< HEAD
    if run_checker:
        formatter.print("Checker     compile ")
        checker_step.prepare_sandbox()
        formatter.print_compile_string_with_exit(checker_step.compile())

    with open(context.path.tmt_recipe) as f:
        recipe = parse_contest_data(f.readlines())
=======
    recipe = parse_contest_data(open(context.path.tmt_recipe).readlines())

    # TODO: it is better to do this in recipe_parser.py but I fear not to touch the humongous multiclass structure
    # so I temporarily write it here
    validations = {test.test_name: []
                   for testset in recipe.testsets.values() for test in testset.tests}
    for subtask in recipe.subtasks.values():
        for testset in subtask.tests:
            for attempt_testset_match in recipe.testsets.values():
                if attempt_testset_match.testset_name == testset:
                    for tests in attempt_testset_match.tests:
                        for validator in subtask.validation:
                            if len(validator.commands) > 1:
                                raise ValueError(
                                    "Validator with pipe is not supported")
                            validations[tests.test_name].append(
                                validator.commands[0])
>>>>>>> 62c4613a

    # TODO: in case of update testcases, these should be mkdir instead of mkdir_clean.
    context.path.clean_testcases()
    os.makedirs(context.path.testcases, exist_ok=True)
    pathlib.Path(context.path.testcases_summary).touch()

    codename_length = max(map(len, recipe.get_all_test_names())) + 2
    testcase_hashes = {}

    with open(context.path.testcases_summary, "wt") as testcases_summary:
        for testset in recipe.testsets.values():
            for test in testset.tests:
                
                
                code_name = test.test_name

                formatter.print(' ' * 4)
                formatter.print_fixed_width(code_name, width=codename_length)

                # Run generator
                formatter.print("gen ")
                result = generation_step.run_generator(test.execute.commands, code_name, list(testset.extra_file))
                formatter.print_exec_result(result.input_generation)

                # Run validator: skip if input_generation did not succeed
                formatter.print("val ")
<<<<<<< HEAD
                if result.input_generation is not ExecutionOutcome.SUCCESS:
                    result.input_validation = ExecutionOutcome.SKIPPED
                else:
                    validation_commands = []
                    for exe in test.validation:
                        if len(exe.commands) != 1:
                            raise ValueError("Validation with pipe is not supported.")
                        validation_commands.append(exe.commands[0])
                    validation_step.run_validator(result, validation_commands, code_name, list(testset.extra_file))
                formatter.print_exec_result(result.input_validation)

                # Run solution:
                # skip (and fail) if input validation did not succeed
                # skip if generator already produced output
                formatter.print("ans ")
                if result.input_validation is not ExecutionOutcome.SUCCESS:
                    result.output_generation = ExecutionOutcome.SKIPPED
                elif result.output_generation is ExecutionOutcome.SKIPPED_SUCCESS:
                    pass
                else:
                    solution_result = solution_step.run_solution(code_name)
                    result.output_generation = eval_outcome_to_run_outcome(solution_result)
                    result.reason = solution_result.checker_reason
                formatter.print_exec_result(result.output_generation)

                # Run checker
                # If both input is validated and output is available, run checker if the testcase type should apply check
                if run_checker:
                    formatter.print("val ")
                    if (result.output_generation not in [ExecutionOutcome.SUCCESS, ExecutionOutcome.SKIPPED_SUCCESS] or
                            result.input_validation not in [ExecutionOutcome.SUCCESS, ExecutionOutcome.SKIPPED_SUCCESS]):
                        result.output_validation = ExecutionOutcome.SKIPPED
                    elif ((result.is_output_forced and not context.config.check_forced_output) or
                          (not result.is_output_forced and not context.config.check_generated_output)):
                        result.output_validation = ExecutionOutcome.SKIPPED_SUCCESS
                    else:
                        testcase_input = os.path.join(context.path.testcases, context.construct_input_filename(code_name))
                        testcase_answer = os.path.join(context.path.testcases, context.construct_output_filename(code_name))

                        copied_testcase_output = os.path.join(context.path.sandbox_checker, os.path.basename(testcase_answer))
                        shutil.copy(testcase_answer, copied_testcase_output)

                        checker_result = checker_step.run_checker(context.config.checker_arguments,
                                                                  EvaluationResult(
                                                                      output_file=copied_testcase_output
                                                                  ), testcase_input, testcase_answer)
                        result.output_validation = eval_outcome_to_grade_outcome(checker_result)
                        result.reason = checker_result.checker_reason
                    formatter.print_exec_result(result.output_validation)
                else:
                    result.output_validation = ExecutionOutcome.SKIPPED_SUCCESS

                if args.show_reason:
                    formatter.print_reason(result.reason)
=======
                if generator_result.verdict is not ExecutionOutcome.SUCCESS:
                    validation_result = ExecutionResult(
                        verdict=ExecutionOutcome.SKIPPED)
                else:
                    validation_result = validation_step.run_validator(validations[code_name],
                                                                      code_name,
                                                                      list(testset.extra_file))
                    reason = validation_result.reason
                formatter.print_exec_result(validation_result)
                with open(os.path.join(context.path.logs_generation, f"{code_name}.val.log"), "w+") as f:
                    f.write(validation_result.reason)

                # Run solution
                formatter.print("sol ")
                if validation_result.verdict is not ExecutionOutcome.SUCCESS:
                    solution_result = ExecutionResult(
                        verdict=ExecutionOutcome.SKIPPED)
                else:
                    solution_result = solution_step.run_solution(code_name)
                    solution_result = eval_result_to_exec_result(
                        solution_result)
                    reason = solution_result.reason
                formatter.print_exec_result(solution_result)
                with open(os.path.join(context.path.logs_generation, f"{code_name}.sol.log"), "w+") as f:
                    f.write(solution_result.reason)

                # TODO: make it a CLI argument
                if True:
                    reason = reason.replace('\n', ' ')
                    formatter.print_reason(reason)
>>>>>>> 62c4613a
                formatter.println()

                with open(os.path.join(context.path.logs_generation, f"{code_name}.gen.log"), "w+") as f:
                    f.write(result.reason)
                # TODO: this should print more meaningful contents, right now it is only the testcases
                if result:
                    testcases_summary.write(f"{code_name}\n")
                    for testcase_file_exts in [context.config.input_extension, context.config.output_extension] + list(testset.extra_file):
                        base_filename = context.construct_test_filename(code_name, testcase_file_exts)
                        file = os.path.join(context.path.testcases, base_filename)
                        with open(file, "rb") as f:
                            testcase_hashes[base_filename] = hashlib.file_digest(f, "sha256").hexdigest()

        if args.verify_hash:
            formatter.println()
            with open(context.path.testcases_hashes, "r") as f:
                official_testcase_hashes: dict = json.load(f)
            if testcase_hashes == official_testcase_hashes:
                formatter.println(formatter.ANSI_GREEN, "Hash matches!", formatter.ANSI_RESET)
            else:
                tab = ' ' * 4
                # Hash mismatch
                formatter.println(formatter.ANSI_RED, "Hash mismatches:", formatter.ANSI_RESET)
                common_files = official_testcase_hashes.keys() & testcase_hashes.keys()
                for filename in sorted(common_files):
                    if official_testcase_hashes[filename] != testcase_hashes[filename]:
                        formatter.println(tab, f"{filename}: {official_testcase_hashes[filename]} (found {testcase_hashes[filename]})")
                # Missing files
                missing_files = official_testcase_hashes.keys() - testcase_hashes.keys()
                if len(missing_files) > 0:
                    formatter.println(formatter.ANSI_RED, "Missing files:", formatter.ANSI_RESET)
                    for file in sorted(missing_files):
                        formatter.println(tab, file)
                # Extra files
                extra_files = testcase_hashes.keys() - official_testcase_hashes.keys()
                if len(extra_files) > 0:
                    formatter.println(formatter.ANSI_RED, "Extra files:", formatter.ANSI_RESET)
                    for file in sorted(extra_files):
                        formatter.println(tab, file)

        else:
            with open(context.path.testcases_hashes, "w") as f:
                json.dump(testcase_hashes, f, sort_keys=True, indent=4)


def command_invoke(context: TMTContext, args):

    formatter = Formatter()
    actual_files = [os.path.join(os.getcwd(), file) for file in args.submission_files]

    with open(context.path.tmt_recipe) as f:
        recipe = parse_contest_data(f.readlines())

    if not (os.path.exists(context.path.testcases_summary) and os.path.isfile(context.path.testcases_summary)):
        formatter.println(formatter.ANSI_RED,
                          "Testcase summary does not exist. Please generate the testcases first.",
                          formatter.ANSI_RESET)
        return
    with open(context.path.testcases_summary, "rt") as testcases_summary:
        available_testcases = [line.strip() for line in testcases_summary.readlines()]
    unavailable_testcases = [testcase for testcase in recipe.get_all_test_names() if available_testcases.count(testcase) == 0]

    if pathlib.Path(context.path.testcases_summary).exists():
        solution_step: SolutionStep = make_solution_step(problem_type=context.config.problem_type,
                                                         context=context,
                                                         is_generation=False,
                                                         submission_files=actual_files)
        checker_step = ICPCCheckerStep(context)

        formatter.print("Solution    compile ")
        solution_step.prepare_sandbox()
        formatter.print_compile_string_with_exit(
            solution_step.compile_solution())

        if solution_step.has_interactor():
            formatter.print("Interactor  compile ")
            formatter.print_compile_string_with_exit(
                solution_step.compile_interactor())

        if solution_step.has_manager():
            formatter.print("Manager     compile ")
            formatter.print_compile_string_with_exit(
                solution_step.compile_manager())

        if not solution_step.skip_checker():
            formatter.print("Checker     compile ")
            checker_step.prepare_sandbox()
            formatter.print_compile_string_with_exit(checker_step.compile())
            if context.path.has_checker_directory() and context.config.checker_type is CheckerType.DEFAULT:
                formatter.println(formatter.ANSI_YELLOW,
                                  "Warning: Directory 'checker' exists but it is not used by this problem. Check problem.yaml or remove the directory.",
                                  formatter.ANSI_RESET)

<<<<<<< HEAD
    if len(unavailable_testcases):
        formatter.println(formatter.ANSI_YELLOW,
                          "Warning: testcases ", ', '.join(unavailable_testcases), " were not available.",
=======
    recipe = parse_contest_data(open(context.path.tmt_recipe).readlines())
    all_testcases = [test.test_name for testset in recipe.testsets.values()
                     for test in testset.tests]
    with open(context.path.testcases_summary, "rt") as testcases_summary:
        available_testcases = [line.strip()
                               for line in testcases_summary.readlines()]
    unavailable_testcases = [
        testcase for testcase in all_testcases if available_testcases.count(testcase) == 0]

    if len(unavailable_testcases):
        formatter.println(formatter.ANSI_YELLOW,
                          "Warning: testcases ", ', '.join(
                              unavailable_testcases), " were not available.",
>>>>>>> 62c4613a
                          formatter.ANSI_RESET)
    if is_apport_active():
        formatter.println(
            formatter.ANSI_YELLOW,
            "Warning: apport is active. Runtime error caused by signal might be treated as wall-clock limit exceeded due to apport crash collector delay.",
            formatter.ANSI_RESET)

    codename_length = max(map(len, available_testcases)) + 2

    for testcase in available_testcases:
        formatter.print(' ' * 4)
        formatter.print_fixed_width(testcase, width=codename_length)

        formatter.print("sol ")
        solution_result = solution_step.run_solution(testcase)
<<<<<<< HEAD
        formatter.print_exec_result(eval_outcome_to_run_outcome(solution_result))
        formatter.print(f"{solution_result.solution_cpu_time_sec:6.3f} s / {solution_result.solution_max_memory_kib / 1024:5.4g} MiB  ")
=======
        formatter.print_exec_result(
            eval_result_to_exec_result(solution_result))
        formatter.print(f"{solution_result.solution_cpu_time_sec:6.3f} s / {
                        solution_result.solution_max_memory_kib / 1024:5.4g} MiB  ")
>>>>>>> 62c4613a
        with open(os.path.join(context.path.logs_invocation, f"{testcase}.sol.log"), "w+") as f:
            f.write(solution_result.checker_reason)

        if not solution_step.skip_checker():
            formatter.print("check ")
<<<<<<< HEAD
            testcase_input = os.path.join(context.path.testcases, context.construct_input_filename(testcase))
            testcase_answer = os.path.join(context.path.testcases, context.construct_output_filename(testcase))
            solution_result = checker_step.run_checker(context.config.checker_arguments, solution_result, testcase_input, testcase_answer)
=======
            # TODO: find actual argument to pass to checker
            testcase_input = os.path.join(
                context.path.testcases, context.construct_input_filename(testcase))
            testcase_answer = os.path.join(
                context.path.testcases, context.construct_output_filename(testcase))
            # TODO
            solution_result = checker_step.run_checker(
                context.config.checker_arguments, solution_result, testcase_input, testcase_answer)
>>>>>>> 62c4613a
            formatter.print_checker_status(solution_result)

        formatter.print_checker_verdict(solution_result, print_reason=args.show_reason)
        formatter.println()

        if solution_result.output_file is not None:
            os.unlink(solution_result.output_file)


<<<<<<< HEAD
def command_clean(context: TMTContext):
    if os.path.exists(context.path.logs):
        shutil.rmtree(context.path.logs)
    if os.path.exists(context.path.sandbox):
        shutil.rmtree(context.path.sandbox)
    if os.path.exists(context.path.testcases):
        shutil.rmtree(context.path.testcases)  # TODO: keep testcase hash
    # TODO: clean statement?

    # Cleanup generators, validators and solutions
    GenerationStep(context).clean_up()
    ValidationStep(context).clean_up()
    if context.config.problem_type is ProblemType.BATCH and context.config.checker_type is not CheckerType.DEFAULT:
        ICPCCheckerStep(context).clean_up()
    context.config.get_solution_step()(context=context,
                                       is_generation=False,
                                       submission_files=None).clean_up()

    Formatter().println("Cleanup completed.")


def main():
    parser = argparse.ArgumentParser(description="TMT - Task Management Tools")
=======
def main():
    parser = argparse.ArgumentParser(description="tmt - task management tools")
    parser.add_argument(
        "--version", action="version", version="tmt 0.0.0",
        help="Show the version of tmt"
    )
>>>>>>> 62c4613a
    parser.add_argument(
        "--version", action="version", version="TMT 0.0.0",
        help="Show the version of TMT."
    )
    subparsers = parser.add_subparsers(dest="command", required=True)

    parser_init = subparsers.add_parser("init", help="Init a TMT problem directory.")

    parser_gen = subparsers.add_parser("gen", help="Generate testcases.")
    parser_gen.add_argument("-r", "--show-reason",
                            action="store_true",
                            help="Show the failed reason and checker's output (in case of checker validation is enabled) of each testcase.")
    parser_gen.add_argument("--verify-hash",
                            action="store_true",
                            help="Check if the hash digest of the testcases matches.")

    parser_invoke = subparsers.add_parser("invoke", help="Invoke a solution.")
    parser_invoke.add_argument("-r", "--show-reason", action="store_true")
    parser_invoke.add_argument('submission_files', nargs='*')

    parser_clean = subparsers.add_parser("clean", help="Clean-up a TMT problem directory.")

    args = parser.parse_args()

    if args.command == "init":
<<<<<<< HEAD
        command_init(pathlib.Path.cwd())
=======
        raise NotImplementedError(
            "Directory initialization is not implemented yet.")
>>>>>>> 62c4613a
        return

    script_dir = str(pathlib.Path(__file__).parent.resolve())
    problem_dir = find_problem_dir(script_dir)
    context = TMTContext(problem_dir, script_dir)

    if args.command == "gen":
        command_gen(context, args)
        return

    if args.command == "invoke":
        command_invoke(context, args)
        return

    if args.command == "clean":
        command_clean(context)
        return


if __name__ == "__main__":
    main()<|MERGE_RESOLUTION|>--- conflicted
+++ resolved
@@ -7,35 +7,21 @@
 from internal.recipe_parser import parse_contest_data
 from internal.utils import is_apport_active
 from internal.formatting import Formatter
-<<<<<<< HEAD
-from internal.config import CheckerType, ProblemType, TMTConfig
-from internal.context import TMTContext
-from internal.paths import ProblemDirectoryHelper
-from internal.step_generation import GenerationStep
-from internal.step_validation import ValidationStep
+from internal.context import CheckerType, TMTContext, ProblemType, find_problem_dir
 from internal.outcome import EvaluationResult, ExecutionOutcome, eval_outcome_to_grade_outcome, eval_outcome_to_run_outcome
-from internal.step_checker_icpc import ICPCCheckerStep
-
-
-def init_tmt_root(script_root: str) -> TMTContext:
-    """Initialize the root directory of tmt tasks."""
-
-    context = TMTContext()
-
-    tmt_root = pathlib.Path.cwd()
-    while tmt_root != tmt_root.parent:
-        if (tmt_root / ProblemDirectoryHelper.PROBLEM_YAML).exists():
-            context.path = ProblemDirectoryHelper(str(tmt_root), script_root)
-            with open(context.path.tmt_config, 'r') as file:
-                problem_yaml = yaml.safe_load(file)
-                context.config = TMTConfig(problem_yaml)
-            return context
-        tmt_root = tmt_root.parent
-
-    raise FileNotFoundError(2,
-                            f"No tmt root found in the directory hierarchy"
-                            f"The directory must contain a {ProblemDirectoryHelper.PROBLEM_YAML} file.",
-                            ProblemDirectoryHelper.PROBLEM_YAML)
+
+from internal.steps.generation import GenerationStep
+from internal.steps.validation import ValidationStep
+from internal.steps.solution import SolutionStep, make_solution_step
+from internal.steps.checker.icpc import ICPCCheckerStep
+
+# from internal.config import CheckerType, ProblemType, TMTConfig
+# from internal.context import TMTContext
+# from internal.paths import ProblemDirectoryHelper
+# from internal.step_generation import GenerationStep
+# from internal.step_validation import ValidationStep
+# from internal.outcome import EvaluationResult, ExecutionOutcome, eval_outcome_to_grade_outcome, eval_outcome_to_run_outcome
+# from internal.step_checker_icpc import ICPCCheckerStep
 
 
 def command_init(root_dir: pathlib.Path):
@@ -50,15 +36,6 @@
 
     raise NotImplementedError(
         "Directory initialization is not implemented yet.")
-=======
-from internal.context import CheckerType, TMTContext, find_problem_dir
-from internal.outcome import ExecutionResult, ExecutionOutcome, eval_result_to_exec_result
-
-from internal.steps.generation import GenerationStep
-from internal.steps.validation import ValidationStep
-from internal.steps.solution import SolutionStep, make_solution_step
-from internal.steps.checker.icpc import ICPCCheckerStep
->>>>>>> 62c4613a
 
 
 def command_gen(context: TMTContext, args):
@@ -77,27 +54,16 @@
     # Compile generators, validators and solutions
     generation_step = GenerationStep(context)
     validation_step = ValidationStep(context)
-<<<<<<< HEAD
     run_checker = (context.config.problem_type is ProblemType.BATCH and context.config.checker_type is not CheckerType.DEFAULT
                    and (context.config.check_forced_output or context.config.check_generated_output))
     if run_checker:
         checker_step = ICPCCheckerStep(context)
-
     model_solution_full_path = context.path.replace_with_solution(context.config.model_solution_path)
-    solution_step = context.config.get_solution_step()(context=context,
-                                                       is_generation=True,
-                                                       submission_files=[model_solution_full_path])
-=======
-    # TODO: change type and model solution path accordin to setting
-    model_solution_full_path = context.path.replace_with_solution(
-        context.config.model_solution_path)
-
 
     solution_step: SolutionStep = make_solution_step(problem_type=context.config.problem_type,
                                                      context=context,
                                                      is_generation=True,
                                                      submission_files=[model_solution_full_path])
->>>>>>> 62c4613a
 
     context.path.clean_logs()
     os.makedirs(context.path.logs)
@@ -127,7 +93,6 @@
         formatter.print_compile_string_with_exit(
             solution_step.compile_manager())
 
-<<<<<<< HEAD
     if run_checker:
         formatter.print("Checker     compile ")
         checker_step.prepare_sandbox()
@@ -135,25 +100,6 @@
 
     with open(context.path.tmt_recipe) as f:
         recipe = parse_contest_data(f.readlines())
-=======
-    recipe = parse_contest_data(open(context.path.tmt_recipe).readlines())
-
-    # TODO: it is better to do this in recipe_parser.py but I fear not to touch the humongous multiclass structure
-    # so I temporarily write it here
-    validations = {test.test_name: []
-                   for testset in recipe.testsets.values() for test in testset.tests}
-    for subtask in recipe.subtasks.values():
-        for testset in subtask.tests:
-            for attempt_testset_match in recipe.testsets.values():
-                if attempt_testset_match.testset_name == testset:
-                    for tests in attempt_testset_match.tests:
-                        for validator in subtask.validation:
-                            if len(validator.commands) > 1:
-                                raise ValueError(
-                                    "Validator with pipe is not supported")
-                            validations[tests.test_name].append(
-                                validator.commands[0])
->>>>>>> 62c4613a
 
     # TODO: in case of update testcases, these should be mkdir instead of mkdir_clean.
     context.path.clean_testcases()
@@ -166,8 +112,7 @@
     with open(context.path.testcases_summary, "wt") as testcases_summary:
         for testset in recipe.testsets.values():
             for test in testset.tests:
-                
-                
+
                 code_name = test.test_name
 
                 formatter.print(' ' * 4)
@@ -180,7 +125,6 @@
 
                 # Run validator: skip if input_generation did not succeed
                 formatter.print("val ")
-<<<<<<< HEAD
                 if result.input_generation is not ExecutionOutcome.SUCCESS:
                     result.input_validation = ExecutionOutcome.SKIPPED
                 else:
@@ -235,38 +179,7 @@
 
                 if args.show_reason:
                     formatter.print_reason(result.reason)
-=======
-                if generator_result.verdict is not ExecutionOutcome.SUCCESS:
-                    validation_result = ExecutionResult(
-                        verdict=ExecutionOutcome.SKIPPED)
-                else:
-                    validation_result = validation_step.run_validator(validations[code_name],
-                                                                      code_name,
-                                                                      list(testset.extra_file))
-                    reason = validation_result.reason
-                formatter.print_exec_result(validation_result)
-                with open(os.path.join(context.path.logs_generation, f"{code_name}.val.log"), "w+") as f:
-                    f.write(validation_result.reason)
-
-                # Run solution
-                formatter.print("sol ")
-                if validation_result.verdict is not ExecutionOutcome.SUCCESS:
-                    solution_result = ExecutionResult(
-                        verdict=ExecutionOutcome.SKIPPED)
-                else:
-                    solution_result = solution_step.run_solution(code_name)
-                    solution_result = eval_result_to_exec_result(
-                        solution_result)
-                    reason = solution_result.reason
-                formatter.print_exec_result(solution_result)
-                with open(os.path.join(context.path.logs_generation, f"{code_name}.sol.log"), "w+") as f:
-                    f.write(solution_result.reason)
-
-                # TODO: make it a CLI argument
-                if True:
-                    reason = reason.replace('\n', ' ')
-                    formatter.print_reason(reason)
->>>>>>> 62c4613a
+
                 formatter.println()
 
                 with open(os.path.join(context.path.logs_generation, f"{code_name}.gen.log"), "w+") as f:
@@ -360,11 +273,6 @@
                                   "Warning: Directory 'checker' exists but it is not used by this problem. Check problem.yaml or remove the directory.",
                                   formatter.ANSI_RESET)
 
-<<<<<<< HEAD
-    if len(unavailable_testcases):
-        formatter.println(formatter.ANSI_YELLOW,
-                          "Warning: testcases ", ', '.join(unavailable_testcases), " were not available.",
-=======
     recipe = parse_contest_data(open(context.path.tmt_recipe).readlines())
     all_testcases = [test.test_name for testset in recipe.testsets.values()
                      for test in testset.tests]
@@ -376,9 +284,7 @@
 
     if len(unavailable_testcases):
         formatter.println(formatter.ANSI_YELLOW,
-                          "Warning: testcases ", ', '.join(
-                              unavailable_testcases), " were not available.",
->>>>>>> 62c4613a
+                          "Warning: testcases ", ', '.join(unavailable_testcases), " were not available.",
                           formatter.ANSI_RESET)
     if is_apport_active():
         formatter.println(
@@ -394,34 +300,18 @@
 
         formatter.print("sol ")
         solution_result = solution_step.run_solution(testcase)
-<<<<<<< HEAD
         formatter.print_exec_result(eval_outcome_to_run_outcome(solution_result))
         formatter.print(f"{solution_result.solution_cpu_time_sec:6.3f} s / {solution_result.solution_max_memory_kib / 1024:5.4g} MiB  ")
-=======
-        formatter.print_exec_result(
-            eval_result_to_exec_result(solution_result))
-        formatter.print(f"{solution_result.solution_cpu_time_sec:6.3f} s / {
-                        solution_result.solution_max_memory_kib / 1024:5.4g} MiB  ")
->>>>>>> 62c4613a
+
         with open(os.path.join(context.path.logs_invocation, f"{testcase}.sol.log"), "w+") as f:
             f.write(solution_result.checker_reason)
 
         if not solution_step.skip_checker():
             formatter.print("check ")
-<<<<<<< HEAD
             testcase_input = os.path.join(context.path.testcases, context.construct_input_filename(testcase))
             testcase_answer = os.path.join(context.path.testcases, context.construct_output_filename(testcase))
             solution_result = checker_step.run_checker(context.config.checker_arguments, solution_result, testcase_input, testcase_answer)
-=======
-            # TODO: find actual argument to pass to checker
-            testcase_input = os.path.join(
-                context.path.testcases, context.construct_input_filename(testcase))
-            testcase_answer = os.path.join(
-                context.path.testcases, context.construct_output_filename(testcase))
-            # TODO
-            solution_result = checker_step.run_checker(
-                context.config.checker_arguments, solution_result, testcase_input, testcase_answer)
->>>>>>> 62c4613a
+
             formatter.print_checker_status(solution_result)
 
         formatter.print_checker_verdict(solution_result, print_reason=args.show_reason)
@@ -431,14 +321,12 @@
             os.unlink(solution_result.output_file)
 
 
-<<<<<<< HEAD
 def command_clean(context: TMTContext):
     if os.path.exists(context.path.logs):
         shutil.rmtree(context.path.logs)
     if os.path.exists(context.path.sandbox):
         shutil.rmtree(context.path.sandbox)
-    if os.path.exists(context.path.testcases):
-        shutil.rmtree(context.path.testcases)  # TODO: keep testcase hash
+    context.path.clean_testcases()
     # TODO: clean statement?
 
     # Cleanup generators, validators and solutions
@@ -446,23 +334,16 @@
     ValidationStep(context).clean_up()
     if context.config.problem_type is ProblemType.BATCH and context.config.checker_type is not CheckerType.DEFAULT:
         ICPCCheckerStep(context).clean_up()
-    context.config.get_solution_step()(context=context,
-                                       is_generation=False,
-                                       submission_files=None).clean_up()
+    make_solution_step(problem_type=context.config.problem_type,
+                       context=context,
+                       is_generation=False,
+                       submission_files=[]).clean_up()
 
     Formatter().println("Cleanup completed.")
 
 
 def main():
     parser = argparse.ArgumentParser(description="TMT - Task Management Tools")
-=======
-def main():
-    parser = argparse.ArgumentParser(description="tmt - task management tools")
-    parser.add_argument(
-        "--version", action="version", version="tmt 0.0.0",
-        help="Show the version of tmt"
-    )
->>>>>>> 62c4613a
     parser.add_argument(
         "--version", action="version", version="TMT 0.0.0",
         help="Show the version of TMT."
@@ -488,12 +369,7 @@
     args = parser.parse_args()
 
     if args.command == "init":
-<<<<<<< HEAD
         command_init(pathlib.Path.cwd())
-=======
-        raise NotImplementedError(
-            "Directory initialization is not implemented yet.")
->>>>>>> 62c4613a
         return
 
     script_dir = str(pathlib.Path(__file__).parent.resolve())
